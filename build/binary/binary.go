// Copyright 2024 The OSS Rebuild Authors
//
// Licensed under the Apache License, Version 2.0 (the "License");
// you may not use this file except in compliance with the License.
// You may obtain a copy of the License at
//
//     http://www.apache.org/licenses/LICENSE-2.0
//
// Unless required by applicable law or agreed to in writing, software
// distributed under the License is distributed on an "AS IS" BASIS,
// WITHOUT WARRANTIES OR CONDITIONS OF ANY KIND, either express or implied.
// See the License for the specific language governing permissions and
// limitations under the License.

// Package binary provides routines to programmatically build binary components of the project.
package binary

import (
	"context"
	"log"
	"os"
	"os/exec"
	"path/filepath"
	"strings"
)

// Build constructs a binary for one of the project's microservices.
func Build(ctx context.Context, name string) (path string, err error) {
<<<<<<< HEAD
	cmd := exec.CommandContext(ctx, "go", "build", "-o", name, "./cmd/"+name)
=======
	cmd := exec.CommandContext(ctx, "go", "build", "-o", strings.Join([]string{".", "bin", name}, string(os.PathSeparator)), strings.Join([]string{".", "cmd", name}, string(os.PathSeparator)))
>>>>>>> f95b1d02
	cmd.Env = append(os.Environ(), "CGO_ENABLED=0")
	cmd.Stdout = log.Writer()
	cmd.Stderr = log.Writer()
	log.Print(cmd.String())
	err = cmd.Run()
	if err != nil {
		return
	}
	path, err = filepath.Abs(filepath.Join(".", "bin", name))
	return
}<|MERGE_RESOLUTION|>--- conflicted
+++ resolved
@@ -26,11 +26,7 @@
 
 // Build constructs a binary for one of the project's microservices.
 func Build(ctx context.Context, name string) (path string, err error) {
-<<<<<<< HEAD
-	cmd := exec.CommandContext(ctx, "go", "build", "-o", name, "./cmd/"+name)
-=======
 	cmd := exec.CommandContext(ctx, "go", "build", "-o", strings.Join([]string{".", "bin", name}, string(os.PathSeparator)), strings.Join([]string{".", "cmd", name}, string(os.PathSeparator)))
->>>>>>> f95b1d02
 	cmd.Env = append(os.Environ(), "CGO_ENABLED=0")
 	cmd.Stdout = log.Writer()
 	cmd.Stderr = log.Writer()
