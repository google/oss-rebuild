--- conflicted
+++ resolved
@@ -105,12 +105,8 @@
 }
 
 type RebuildPackageDeps struct {
-<<<<<<< HEAD
-	HTTPClient            httpinternal.BasicClient
+	HTTPClient            httpx.BasicClient
 	FirestoreClient       *firestore.Client
-=======
-	HTTPClient            httpx.BasicClient
->>>>>>> e47359ee
 	Signer                *dsse.EnvelopeSigner
 	GCBClient             gcb.Client
 	BuildProject          string
@@ -124,7 +120,6 @@
 	InferStub             api.StubT[schema.InferenceRequest, schema.StrategyOneOf]
 }
 
-<<<<<<< HEAD
 type repoStrategy struct {
 	// The strategy that was pulled from the build def repo.
 	RepoStrategy rebuild.Strategy
@@ -136,31 +131,6 @@
 func getStrategy(ctx context.Context, deps *RebuildPackageDeps, t rebuild.Target, fromRepo bool) (rebuild.Strategy, *repoStrategy, error) {
 	var strat rebuild.Strategy
 	var rstrat *repoStrategy
-=======
-func RebuildPackage(ctx context.Context, req schema.RebuildPackageRequest, deps *RebuildPackageDeps) (*api.NoReturn, error) {
-	t := rebuild.Target{Ecosystem: req.Ecosystem, Package: req.Package, Version: req.Version}
-	ctx = context.WithValue(ctx, rebuild.HTTPBasicClientID, deps.HTTPClient)
-	regclient := httpx.NewCachedClient(deps.HTTPClient, &cache.CoalescingMemoryCache{})
-	mux := rebuild.RegistryMux{
-		CratesIO: cratesreg.HTTPRegistry{Client: regclient},
-		NPM:      npmreg.HTTPRegistry{Client: regclient},
-		PyPI:     pypireg.HTTPRegistry{Client: regclient},
-	}
-	if err := populateArtifact(ctx, &t, mux); err != nil {
-		return nil, api.AsStatus(codes.Internal, errors.Wrap(err, "selecting artifact"))
-	}
-	signer := verifier.InTotoEnvelopeSigner{EnvelopeSigner: deps.Signer}
-	a := verifier.Attestor{Store: deps.AttestationStore, Signer: signer, AllowOverwrite: deps.OverwriteAttestations}
-	if !deps.OverwriteAttestations {
-		if exists, err := a.BundleExists(ctx, t); err != nil {
-			return nil, api.AsStatus(codes.Internal, errors.Wrap(err, "checking existing bundle"))
-		} else if exists {
-			return nil, api.AsStatus(codes.AlreadyExists, errors.New("conflict with existing attestation bundle"))
-		}
-	}
-	var manualStrategy, strategy rebuild.Strategy
-	var buildDefLoc rebuild.Location
->>>>>>> e47359ee
 	ireq := schema.InferenceRequest{
 		Ecosystem: t.Ecosystem,
 		Package:   t.Package,
@@ -269,7 +239,7 @@
 		Target: t,
 	}
 	ctx = context.WithValue(ctx, rebuild.HTTPBasicClientID, deps.HTTPClient)
-	regclient := httpinternal.NewCachedClient(deps.HTTPClient, &cache.CoalescingMemoryCache{})
+	regclient := httpx.NewCachedClient(deps.HTTPClient, &cache.CoalescingMemoryCache{})
 	mux := rebuild.RegistryMux{
 		CratesIO: cratesreg.HTTPRegistry{Client: regclient},
 		NPM:      npmreg.HTTPRegistry{Client: regclient},
