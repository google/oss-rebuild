// Copyright 2025 Google LLC
// SPDX-License-Identifier: Apache-2.0

package main

import (
	"bytes"
	"context"
	"crypto/sha256"
	"encoding/csv"
	"encoding/hex"
	"encoding/json"
	"flag"
	"fmt"
	"io"
	"log"
	"math/rand"
	"net/http"
	"net/url"
	"os"
	"path/filepath"
	"slices"
	"sort"
	"strings"
	"text/template"
	"time"

	"cloud.google.com/go/firestore"
	"cloud.google.com/go/firestore/apiv1/firestorepb"
	"cloud.google.com/go/vertexai/genai"
	"github.com/cheggaaa/pb"
	"github.com/go-git/go-billy/v5/osfs"
	"github.com/google/oss-rebuild/internal/api"
	"github.com/google/oss-rebuild/internal/api/inferenceservice"
	"github.com/google/oss-rebuild/internal/oauth"
	"github.com/google/oss-rebuild/internal/taskqueue"
	"github.com/google/oss-rebuild/internal/textwrap"
	"github.com/google/oss-rebuild/pkg/rebuild/rebuild"
	"github.com/google/oss-rebuild/pkg/rebuild/schema"
	cratesreg "github.com/google/oss-rebuild/pkg/registry/cratesio"
	debianreg "github.com/google/oss-rebuild/pkg/registry/debian"
	npmreg "github.com/google/oss-rebuild/pkg/registry/npm"
	pypireg "github.com/google/oss-rebuild/pkg/registry/pypi"
	"github.com/google/oss-rebuild/tools/benchmark"
	"github.com/google/oss-rebuild/tools/benchmark/run"
	"github.com/google/oss-rebuild/tools/ctl/ide"
	"github.com/google/oss-rebuild/tools/ctl/ide/assistant"
	"github.com/google/oss-rebuild/tools/ctl/localfiles"
	"github.com/google/oss-rebuild/tools/ctl/migrations"
	"github.com/google/oss-rebuild/tools/ctl/rundex"
	"github.com/pkg/errors"
	"github.com/spf13/cobra"
	"google.golang.org/api/cloudbuild/v1"
	"google.golang.org/api/iterator"
	"gopkg.in/yaml.v3"
)

var rootCmd = &cobra.Command{
	Use:   "ctl",
	Short: "A debugging tool for OSS-Rebuild",
}

var debuildShellScript = template.Must(
	template.New(
		"rebuild shell script",
	).Funcs(template.FuncMap{
		"join": func(sep string, s []string) string { return strings.Join(s, sep) },
	}).Parse(
		textwrap.Dedent(`
# Install dependencies.
set -eux
apt update
apt install -y {{join " " .SystemDeps}}

mkdir /src && cd /src
{{.Source}}
{{.Deps}}

# Run the build.
{{.Build}}
mkdir /out && cp /src/{{.OutputPath}} /out/
`)[1:], // remove leading newline
	))

func buildFetchRebuildRequest(bench, run, prefix, pattern string, clean, latestPerPackage bool) (*rundex.FetchRebuildRequest, error) {
	var runs []string
	if run != "" {
		runs = strings.Split(run, ",")
	}
	req := rundex.FetchRebuildRequest{
		Runs: runs,
		Opts: rundex.FetchRebuildOpts{
			Prefix:  prefix,
			Pattern: pattern,
			Clean:   clean,
		},
		LatestPerPackage: latestPerPackage,
	}
	if len(req.Runs) == 0 {
		return nil, errors.New("'run' must be supplied")
	}
	// Load the benchmark, if provided.
	if bench != "" {
		log.Printf("Extracting benchmark %s...\n", filepath.Base(bench))
		set, err := benchmark.ReadBenchmark(bench)
		if err != nil {
			return nil, errors.Wrap(err, "reading benchmark file")
		}
		req.Bench = &set
		log.Printf("Loaded benchmark of %d artifacts...\n", set.Count)
	}
	return &req, nil
}

func makeShellScript(input rebuild.Input) (string, error) {
	env := rebuild.BuildEnv{HasRepo: false, PreferPreciseToolchain: true}
	instructions, err := input.Strategy.GenerateFor(input.Target, env)
	if err != nil {
		return "", errors.Wrap(err, "failed to generate strategy")
	}
	shellScript := new(bytes.Buffer)
	if input.Target.Ecosystem == rebuild.Debian {
		err = debuildShellScript.Execute(shellScript, instructions)
	} else {
		err = errors.Errorf("unimplemented ecosystem %v", input.Target.Ecosystem)
	}
	if err != nil {
		return "", errors.Wrap(err, "populating template")
	}
	return shellScript.String(), nil
}

var tui = &cobra.Command{
	Use:   "tui [--project <ID>] [--debug-storage <bucket>] [--benchmark-dir <dir>] [--clean] [--llm-project]",
	Short: "A terminal UI for the OSS-Rebuild debugging tools",
	Args:  cobra.NoArgs,
	Run: func(cmd *cobra.Command, args []string) {
		if *debugStorage != "" {
			u, err := url.Parse(*debugStorage)
			if err != nil {
				log.Fatal(errors.Wrap(err, "parsing --debug-storage as url"))
			}
			if u.Scheme == "gs" {
				prefix := strings.TrimPrefix(u.Path, "/")
				if prefix != "" {
					log.Fatalf("--debug-storage cannot have additional path elements, found %s", prefix)
				}
			}
		}
		var dex rundex.Reader
		var watcher rundex.Watcher
		{
			// Prefer the firestore based rundex where possible, local otherwise.
			// NOTE: We may eventually want to support firestore as a starting point, then local for quick debugging after that.
			if *project != "" {
				var err error
				dex, err = rundex.NewFirestore(cmd.Context(), *project)
				if err != nil {
					log.Fatal(err)
				}
			} else {
				lc := rundex.NewLocalClient(localfiles.Rundex())
				dex = lc
				watcher = lc
			}
		}
		var buildDefs *rebuild.FilesystemAssetStore
		if *defDir != "" {
			if fs, err := osfs.New("/").Chroot(*defDir); err != nil {
				log.Fatal(errors.Wrap(err, "creating asset store in build def dir"))
			} else {
				buildDefs = rebuild.NewFilesystemAssetStore(fs)
			}
		} else {
			var err error
			if buildDefs, err = localfiles.BuildDefs(); err != nil {
				log.Fatal(errors.Wrap(err, "failed to create local build def asset store"))
			}
		}
		regclient := http.DefaultClient
		mux := rebuild.RegistryMux{
			Debian:   debianreg.HTTPRegistry{Client: regclient},
			CratesIO: cratesreg.HTTPRegistry{Client: regclient},
			NPM:      npmreg.HTTPRegistry{Client: regclient},
			PyPI:     pypireg.HTTPRegistry{Client: regclient},
		}
		butler := localfiles.NewButler(*metadataBucket, *logsBucket, *debugStorage, mux)
		aiProject := *project
		if *llmProject != "" {
			aiProject = *llmProject
		}
		aiClient, err := genai.NewClient(cmd.Context(), aiProject, "us-central1")
		if err != nil {
			log.Fatal(errors.Wrap(err, "failed to create a genai client"))
		}
		asst := assistant.NewAssistant(butler, aiClient)
		benches := benchmark.NewFSRepository(osfs.New(*benchmarkDir))
		tapp := ide.NewTuiApp(dex, watcher, rundex.FetchRebuildOpts{Clean: *clean}, benches, buildDefs, butler, asst)
		if err := tapp.Run(cmd.Context()); err != nil {
			// TODO: This cleanup will be unnecessary once NewTuiApp does split logging.
			log.Default().SetOutput(os.Stdout)
			log.Fatal(err)
		}
	},
}

var getResults = &cobra.Command{
	Use:   "get-results -project <ID> -run <ID> [-bench <benchmark.json>] [-prefix <prefix>] [-pattern <regex>] [-sample N] [-format=summary|bench|assets] [-asset=<assetType>]",
	Short: "Analyze rebuild results",
	Args:  cobra.NoArgs,
	Run: func(cmd *cobra.Command, args []string) {
		req, err := buildFetchRebuildRequest(*bench, *runFlag, *prefix, *pattern, *clean, true)
		if err != nil {
			log.Fatal(err)
		}
		if (*format == "" || *format == "summary") && *sample > 0 {
			log.Fatal("--sample option incompatible with --format=summary")
		}
		fireClient, err := rundex.NewFirestore(cmd.Context(), *project)
		if err != nil {
			log.Fatal(err)
		}
		log.Printf("Querying results for [executors=%v,runs=%v,bench=%s,prefix=%s,pattern=%s]", req.Executors, req.Runs, *bench, req.Opts.Prefix, req.Opts.Pattern)
		rebuilds, err := fireClient.FetchRebuilds(cmd.Context(), req)
		if err != nil {
			log.Fatal(err)
		}
		log.Printf("Fetched %d rebuilds", len(rebuilds))
		byCount := rundex.GroupRebuilds(rebuilds)
		if len(byCount) == 0 {
			log.Println("No results")
			return
		}
		switch *format {
		case "", "summary":
			log.Println("Verdict summary:")
			for _, vg := range byCount {
				fmt.Printf(" %4d - %s (example: %s)\n", vg.Count, vg.Msg[:min(len(vg.Msg), 1000)], vg.Examples[0].ID())
			}
			successes := 0
			for _, r := range rebuilds {
				if r.Success {
					successes++
				}
			}
			fmt.Printf("%d succeeded of %d  (%2.1f%%)\n", successes, len(rebuilds), 100.*float64(successes)/float64(len(rebuilds)))
		case "bench":
			var ps benchmark.PackageSet
			if *sample > 0 && *sample < len(rebuilds) {
				ps.Count = *sample
			} else {
				ps.Count = len(rebuilds)
			}
			rng := rand.New(rand.NewSource(int64(ps.Count)))
			var rbs []rundex.Rebuild
			for _, r := range rebuilds {
				rbs = append(rbs, r)
			}
			slices.SortFunc(rbs, func(a rundex.Rebuild, b rundex.Rebuild) int { return strings.Compare(a.ID(), b.ID()) })
			rng.Shuffle(len(rbs), func(i int, j int) {
				rbs[i], rbs[j] = rbs[j], rbs[i]
			})
			for _, r := range rbs[:ps.Count] {
				idx := -1
				for i, psp := range ps.Packages {
					if psp.Name == r.Package {
						idx = i
						break
					}
				}
				if idx == -1 {
					ps.Packages = append(ps.Packages, benchmark.Package{Name: r.Package, Ecosystem: r.Ecosystem})
					idx = len(ps.Packages) - 1
				}
				ps.Packages[idx].Versions = append(ps.Packages[idx].Versions, r.Version)
				if r.Artifact != "" {
					ps.Packages[idx].Artifacts = append(ps.Packages[idx].Artifacts, r.Artifact)
				}
			}
			ps.Updated = time.Now()
			b, err := json.MarshalIndent(ps, "", "  ")
			if err != nil {
				log.Fatal(errors.Wrap(err, "marshalling benchmark"))
			}
			fmt.Println(string(b))
		case "assets":
			regclient := http.DefaultClient
			mux := rebuild.RegistryMux{
				Debian:   debianreg.HTTPRegistry{Client: regclient},
				CratesIO: cratesreg.HTTPRegistry{Client: regclient},
				NPM:      npmreg.HTTPRegistry{Client: regclient},
				PyPI:     pypireg.HTTPRegistry{Client: regclient},
			}
			butler := localfiles.NewButler(*metadataBucket, *logsBucket, *debugStorage, mux)
			atype := rebuild.AssetType(*assetType)
			ctx := cmd.Context()
			for _, r := range rebuilds {
				path, err := butler.Fetch(ctx, *runFlag, r.WasSmoketest(), atype.For(r.Target()))
				if err != nil {
					cmd.OutOrStderr().Write([]byte(err.Error() + "\n"))
					continue
				}
				cmd.OutOrStdout().Write([]byte(path + "\n"))
			}
		default:
			log.Fatalf("Unknown --format type: %s", *format)
		}
	},
}

func isCloudRun(u *url.URL) bool {
	return strings.HasSuffix(u.Host, ".run.app")
}

var runBenchmark = &cobra.Command{
<<<<<<< HEAD
	Use:   "run-bench smoketest|attest|docker -api <URI>  [-local] [-format=summary|csv] <benchmark.json>",
=======
	Use:   "run-bench smoketest|attest -api <URI>  [-local -prebuild-bucket <BUCKET> -prebuild-version <VERSION>] [-format=summary|csv] <benchmark.json>",
>>>>>>> 7c8f794f
	Short: "Run benchmark",
	Args:  cobra.ExactArgs(2),
	Run: func(cmd *cobra.Command, args []string) {
		ctx := cmd.Context()
		mode := schema.ExecutionMode(args[0])
		if mode != schema.SmoketestMode && mode != schema.AttestMode && mode != schema.DockerMode {
			log.Fatalf("Unknown mode: %s. Expected one of 'smoketest' or 'attest'", string(mode))
		}
		var apiURL *url.URL
		var set benchmark.PackageSet
		var err error
		{
			path := args[1]
			log.Printf("Extracting benchmark %s...\n", filepath.Base(path))
			set, err = benchmark.ReadBenchmark(path)
			if err != nil {
				log.Fatal(errors.Wrap(err, "reading benchmark file"))
			}
			log.Printf("Loaded benchmark of %d artifacts...\n", set.Count)
		}
		var runID string
		var dex rundex.Writer
		var executor run.ExecutionService
		concurrency := *maxConcurrency
		if *buildLocal {
			now := time.Now().UTC()
			runID = now.Format(time.RFC3339)
			if concurrency != 1 {
				log.Println("Note: dropping max concurrency to 1 due to local execution")
			}
			concurrency = 1
			store, err := localfiles.AssetStore(runID)
			if err != nil {
				log.Fatalf("Failed to create temp directory: %v", err)
			}
			// TODO: Validate this.
			prebuildURL := fmt.Sprintf("https://%s.storage.googleapis.com/%s", *prebuildBucket, *prebuildVersion)
			executor = run.NewLocalExecutionService(prebuildURL, store, cmd.OutOrStdout())
			dex = rundex.NewLocalClient(localfiles.Rundex())
			if err := dex.WriteRun(ctx, rundex.FromRun(schema.Run{
				ID:            runID,
				BenchmarkName: filepath.Base(args[1]),
				BenchmarkHash: hex.EncodeToString(set.Hash(sha256.New())),
				//Type:          string(schema.SmoketestMode),
				Type:    string(schema.DockerMode),
				Created: now,
			})); err != nil {
				log.Println(errors.Wrap(err, "writing run to rundex"))
			}
		} else {
			if *apiUri == "" {
				log.Fatal("API endpoint not provided")
			}
			apiURL, err := url.Parse(*apiUri)
			if err != nil {
				log.Fatal(errors.Wrap(err, "parsing API endpoint"))
			}
			var client *http.Client
			if isCloudRun(apiURL) {
				// If the api is on Cloud Run, we need to use an authorized client.
				apiURL.Scheme = "https"
				client, err = oauth.AuthorizedUserIDClient(ctx)
				if err != nil {
					log.Fatal(errors.Wrap(err, "creating authorized HTTP client"))
				}
			} else {
				client = http.DefaultClient
			}
			executor = run.NewRemoteExecutionService(client, apiURL)
			stub := api.Stub[schema.CreateRunRequest, schema.Run](client, apiURL.JoinPath("runs"))
			resp, err := stub(ctx, schema.CreateRunRequest{
				BenchmarkName: filepath.Base(args[1]),
				BenchmarkHash: hex.EncodeToString(set.Hash(sha256.New())),
				Type:          string(mode),
			})
			if err != nil {
				log.Fatal(errors.Wrap(err, "creating run"))
			}
			runID = resp.ID
		}
		if *async {
			if *buildLocal {
				log.Fatal("Unsupported async local execution")
			}
			queue, err := taskqueue.NewQueue(ctx, *taskQueuePath, *taskQueueEmail)
			if err != nil {
				log.Fatal(errors.Wrap(err, "making taskqueue client"))
			}
			if err := run.RunBenchAsync(ctx, set, mode, apiURL, runID, queue); err != nil {
				log.Fatal(errors.Wrap(err, "adding benchmark to queue"))
			}
			return
		}
		bar := pb.New(set.Count)
		bar.Output = cmd.OutOrStderr()
		bar.ShowTimeLeft = true
		verdictChan, err := run.RunBench(ctx, set, run.RunBenchOpts{
			ExecService:       executor,
			Mode:              mode,
			RunID:             runID,
			MaxConcurrency:    concurrency,
			UseSyscallMonitor: *useSyscallMonitor,
			UseNetworkProxy:   *useNetworkProxy,
		})
		if err != nil {
			log.Fatal(errors.Wrap(err, "running benchmark"))
		}
		var verdicts []schema.Verdict
		bar.Start()
		for v := range verdictChan {
			bar.Increment()
			if *verbose && v.Message != "" {
				fmt.Printf("\n%v: %s\n", v.Target, v.Message)
			}
			if dex != nil {
				if err := dex.WriteRebuild(ctx, rundex.NewRebuildFromVerdict(v, "local", runID, time.Now().UTC())); err != nil {
					log.Println(errors.Wrap(err, "writing rebuild to rundex"))
				}
			}
			verdicts = append(verdicts, v)
		}
		bar.Finish()
		sort.Slice(verdicts, func(i, j int) bool {
			return fmt.Sprint(verdicts[i].Target) > fmt.Sprint(verdicts[j].Target)
		})
		switch *format {
		// TODO: Maybe add more format options, or include more data in the csv?
		case "", "summary":
			var successes int
			for _, v := range verdicts {
				if v.Message == "" {
					successes++
				}
			}
			io.WriteString(cmd.OutOrStdout(), fmt.Sprintf("Successes: %d/%d\n", successes, len(verdicts)))
		case "csv":
			w := csv.NewWriter(cmd.OutOrStdout())
			defer w.Flush()
			for _, v := range verdicts {
				if err := w.Write([]string{fmt.Sprintf("%v", v.Target), v.Message}); err != nil {
					log.Fatal(errors.Wrap(err, "writing CSV"))
				}
			}
		default:
			log.Fatalf("Unsupported format: %s", *format)
		}
	},
}

var runOne = &cobra.Command{
	Use:   "run-one smoketest|attest --api <URI> --ecosystem <ecosystem> --package <name> --version <version> [--artifact <name>] [--strategy <strategy.yaml>] [--strategy-from-repo]",
	Short: "Run benchmark",
	Args:  cobra.ExactArgs(1),
	Run: func(cmd *cobra.Command, args []string) {
		if *ecosystem == "" || *pkg == "" || *version == "" {
			log.Fatal("ecosystem, package, and version must be provided")
		}
		mode := schema.ExecutionMode(args[0])
		if mode != schema.SmoketestMode && mode != schema.AttestMode {
			log.Fatalf("Unknown mode: %s. Expected one of 'smoketest' or 'attest'", string(mode))
		}
		if *apiUri == "" {
			log.Fatal("API endpoint not provided")
		}
		apiURL, err := url.Parse(*apiUri)
		if err != nil {
			log.Fatal(errors.Wrap(err, "parsing API endpoint"))
		}
		ctx := cmd.Context()
		var client *http.Client
		{
			if strings.Contains(apiURL.Host, "run.app") {
				// If the api is on Cloud Run, we need to use an authorized client.
				apiURL.Scheme = "https"
				client, err = oauth.AuthorizedUserIDClient(ctx)
				if err != nil {
					log.Fatal(errors.Wrap(err, "creating authorized HTTP client"))
				}
			} else {
				client = http.DefaultClient
			}
		}
		var strategy *schema.StrategyOneOf
		{
			if *strategyPath != "" {
				if mode == schema.AttestMode {
					log.Fatal("--strategy not supported in attest mode, use --strategy-from-repo")
				}
				f, err := os.Open(*strategyPath)
				if err != nil {
					return
				}
				defer f.Close()
				strategy = &schema.StrategyOneOf{}
				err = yaml.NewDecoder(f).Decode(strategy)
				if err != nil {
					log.Fatal(errors.Wrap(err, "reading strategy file"))
				}
			}
		}
		var verdicts []schema.Verdict
		{
			if mode == schema.SmoketestMode {
				stub := api.Stub[schema.SmoketestRequest, schema.SmoketestResponse](client, apiURL.JoinPath("smoketest"))
				resp, err := stub(ctx, schema.SmoketestRequest{
					Ecosystem: rebuild.Ecosystem(*ecosystem),
					Package:   *pkg,
					Versions:  []string{*version},
					Strategy:  strategy,
				})
				if err != nil {
					log.Fatal(errors.Wrap(err, "running smoketest"))
				}
				verdicts = resp.Verdicts
			} else {
				stub := api.Stub[schema.RebuildPackageRequest, schema.Verdict](client, apiURL.JoinPath("rebuild"))
				resp, err := stub(ctx, schema.RebuildPackageRequest{
					Ecosystem:         rebuild.Ecosystem(*ecosystem),
					Package:           *pkg,
					Version:           *version,
					Artifact:          *artifact,
					UseNetworkProxy:   *useNetworkProxy,
					UseSyscallMonitor: *useSyscallMonitor,
					ID:                time.Now().UTC().Format(time.RFC3339),
				})
				if err != nil {
					log.Fatal(errors.Wrap(err, "running attest"))
				}
				verdicts = []schema.Verdict{*resp}
			}
		}
		enc := json.NewEncoder(cmd.OutOrStdout())
		enc.SetIndent("", "  ")
		for _, v := range verdicts {
			if err := enc.Encode(v); err != nil {
				log.Fatal(errors.Wrap(err, "encoding result"))
			}
		}
	},
}

var listRuns = &cobra.Command{
	Use:   "list-runs -project <ID> [ -bench <benchmark.json> ]",
	Short: "List runs",
	Args:  cobra.NoArgs,
	Run: func(cmd *cobra.Command, args []string) {
		ctx := context.Background()
		var opts rundex.FetchRunsOpts
		if *bench != "" {
			log.Printf("Extracting benchmark %s...\n", filepath.Base(*bench))
			set, err := benchmark.ReadBenchmark(*bench)
			if err != nil {
				log.Fatal(errors.Wrap(err, "reading benchmark file"))
			}
			log.Printf("Loaded benchmark of %d artifacts...\n", set.Count)
			opts.BenchmarkHash = hex.EncodeToString(set.Hash(sha256.New()))
		}
		if *project == "" {
			log.Fatal("project not provided")
		}
		client, err := rundex.NewFirestore(ctx, *project)
		if err != nil {
			log.Fatal(errors.Wrap(err, "creating firestore client"))
		}
		runs, err := client.FetchRuns(ctx, opts)
		if err != nil {
			log.Fatal("GetRuns error", err.Error())
		}
		var count int
		for _, r := range runs {
			fmt.Printf("  %s [bench=%s hash=%s]\n", r.ID, r.BenchmarkName, r.BenchmarkHash)
			count++
		}
		switch count {
		case 0:
			fmt.Println("No results found")
		case 1:
			fmt.Println("1 result found")
		default:
			fmt.Printf("%d results found\n", count)
		}
	},
}

var migrate = &cobra.Command{
	Use:   "migrate --project <project> [--dryrun] <migration-name>",
	Short: "Migrate firestore entries",
	Args:  cobra.ExactArgs(1),
	Run: func(cmd *cobra.Command, args []string) {
		if *project == "" {
			log.Fatal("project not provided")
		}
		client, err := firestore.NewClient(cmd.Context(), *project)
		if err != nil {
			log.Fatal(errors.Wrap(err, "creating firestore client"))
		}
		migration, ok := migrations.All[args[0]]
		if !ok {
			log.Fatalf("Unknown migration: %s", args[0])
		}
		q := client.CollectionGroup(migration.CollectionGroup).Query
		bw := client.BulkWriter(cmd.Context())
		var total, updated int
		{
			ag := q.NewAggregationQuery()
			ag = ag.WithCount("total-count")
			res, err := ag.Get(cmd.Context())
			if err != nil {
				log.Fatal(errors.Wrap(err, "getting count"))
			}
			totalV, ok := res["total-count"].(*firestorepb.Value)
			if !ok {
				log.Fatalf("Couldn't get total count: %+v", res)
			}
			total = int(totalV.GetIntegerValue())
		}
		iter := q.Documents(cmd.Context())
		bar := pb.New(total)
		bar.Output = cmd.OutOrStderr()
		bar.ShowTimeLeft = true
		bar.Start()
		defer bar.Finish()
		for {
			doc, err := iter.Next()
			if err == iterator.Done {
				break
			}
			bar.Increment()
			if err != nil {
				log.Fatal(errors.Wrap(err, "iterating over attempts"))
			}
			updates, err := migration.Transform(doc)
			if errors.Is(err, migrations.ErrSkip) {
				continue
			} else if err != nil {
				log.Fatal(errors.Wrap(err, "transforming field"))
			}
			updated++
			if !*dryrun {
				if _, err := bw.Update(doc.Ref, updates); err != nil {
					log.Fatal(errors.Wrap(err, "updating field"))
				}
			}
		}
		bar.Finish()
		bw.End()
		log.Printf("Updated %d/%d entries (%2.1f%%)", updated, total, 100.*float64(updated)/float64(total))
	},
}

var infer = &cobra.Command{
	Use:   "infer --ecosystem <ecosystem> --package <name> --version <version> [--artifact <name>] [--api <URI>] [--format strategy|dockerfile|debug-steps]",
	Short: "Run inference",
	Args:  cobra.NoArgs,
	Run: func(cmd *cobra.Command, args []string) {
		req := schema.InferenceRequest{
			Ecosystem: rebuild.Ecosystem(*ecosystem),
			Package:   *pkg,
			Version:   *version,
			Artifact:  *artifact,
			// TODO: Add support for strategy hint.
		}
		var resp *schema.StrategyOneOf
		if *apiUri != "" {
			apiURL, err := url.Parse(*apiUri)
			if err != nil {
				log.Fatal(errors.Wrap(err, "parsing API endpoint"))
			}
			var client *http.Client
			if isCloudRun(apiURL) {
				// If the api is on Cloud Run, we need to use an authorized client.
				apiURL.Scheme = "https"
				client, err = oauth.AuthorizedUserIDClient(cmd.Context())
				if err != nil {
					log.Fatal(errors.Wrap(err, "creating authorized HTTP client"))
				}
			} else {
				client = http.DefaultClient
			}
			stub := api.Stub[schema.InferenceRequest, schema.StrategyOneOf](client, apiURL.JoinPath("/infer"))
			resp, err = stub(cmd.Context(), req)
			if err != nil {
				log.Fatal(errors.Wrap(err, "executing inference"))
			}
		} else {
			deps := &inferenceservice.InferDeps{
				HTTPClient: http.DefaultClient,
				GitCache:   nil,
			}
			var err error
			resp, err = inferenceservice.Infer(cmd.Context(), req, deps)
			if err != nil {
				log.Fatal(err)
			}
		}
		switch *format {
		case "", "strategy":
			enc := json.NewEncoder(cmd.OutOrStdout())
			enc.SetIndent("", "  ")
			if err := enc.Encode(resp); err != nil {
				log.Fatal(errors.Wrap(err, "encoding result"))
			}
		case "dockerfile":
			t := rebuild.Target{
				Ecosystem: rebuild.Ecosystem(*ecosystem),
				Package:   *pkg,
				Version:   *version,
				Artifact:  *artifact,
			}
			s, err := resp.Strategy()
			if err != nil {
				log.Fatal(errors.Wrap(err, "parsing strategy"))
			}
			if s == nil {
				log.Fatal("no strategy")
			}
			in := rebuild.Input{Target: t, Strategy: s}
			dockerfile, err := rebuild.MakeDockerfile(in, rebuild.RemoteOptions{})
			if err != nil {
				log.Fatal(errors.Wrap(err, "generating dockerfile"))
			}
			cmd.OutOrStdout().Write([]byte(dockerfile))
		case "debug-steps":
			t := rebuild.Target{
				Ecosystem: rebuild.Ecosystem(*ecosystem),
				Package:   *pkg,
				Version:   *version,
				Artifact:  *artifact,
			}
			s, err := resp.Strategy()
			if err != nil {
				log.Fatal(errors.Wrap(err, "parsing strategy"))
			}
			if s == nil {
				log.Fatal("no strategy")
			}
			in := rebuild.Input{Target: t, Strategy: s}
			dockerfile, err := rebuild.MakeDockerfile(in, rebuild.RemoteOptions{})
			if err != nil {
				log.Fatal(errors.Wrap(err, "generating dockerfile"))
			}
			buildScript := fmt.Sprintf(textwrap.Dedent(`
				#!/usr/bin/env bash
				set -eux
				cat <<'EOS' | docker buildx build --tag=img -
				%s
				EOS
				docker run --name=container img
				`[1:]), dockerfile)
			b := cloudbuild.Build{
				Steps: []*cloudbuild.BuildStep{
					{
						Name:   "gcr.io/cloud-builders/docker",
						Script: buildScript,
					},
				},
			}
			enc := json.NewEncoder(cmd.OutOrStdout())
			enc.SetIndent("", "  ")
			if err := enc.Encode(b); err != nil {
				log.Fatal(errors.Wrap(err, "encoding build steps"))
			}
		case "shell-script":
			t := rebuild.Target{
				Ecosystem: rebuild.Ecosystem(*ecosystem),
				Package:   *pkg,
				Version:   *version,
				Artifact:  *artifact,
			}
			s, err := resp.Strategy()
			if err != nil {
				log.Fatal(errors.Wrap(err, "parsing strategy"))
			}
			if s == nil {
				log.Fatal("no strategy")
			}
			in := rebuild.Input{Target: t, Strategy: s}
			script, err := makeShellScript(in)
			if err != nil {
				log.Fatal(errors.Wrap(err, "generating shell script"))
			}
			cmd.OutOrStdout().Write([]byte(script))

		default:
			log.Fatalf("Unknown --format type: %s", *format)
		}
	},
}

var (
	// Shared
	apiUri            = flag.String("api", "", "OSS Rebuild API endpoint URI")
	ecosystem         = flag.String("ecosystem", "", "the ecosystem")
	pkg               = flag.String("package", "", "the package name")
	version           = flag.String("version", "", "the version of the package")
	artifact          = flag.String("artifact", "", "the artifact name")
	verbose           = flag.Bool("v", false, "verbose output")
	logsBucket        = flag.String("logs-bucket", "", "the gcs bucket where gcb logs are stored")
	metadataBucket    = flag.String("metadata-bucket", "", "the gcs bucket where rebuild output is stored")
	useNetworkProxy   = flag.Bool("use-network-proxy", false, "request the newtwork proxy")
	useSyscallMonitor = flag.Bool("use-syscall-monitor", false, "request syscall monitoring")
	// run-bench
	maxConcurrency  = flag.Int("max-concurrency", 90, "maximum number of inflight requests")
	buildLocal      = flag.Bool("local", false, "true if this request is going direct to build-local (not through API first)")
	prebuildBucket  = flag.String("prebuild-bucket", "", "GCS bucket from which prebuilt build tools are stored")
	prebuildVersion = flag.String("prebuild-version", "", "golang version identifier of the prebuild binary builds")
	async           = flag.Bool("async", false, "true if this benchmark should run asynchronously")
	taskQueuePath   = flag.String("task-queue", "", "the path identifier of the task queue to use")
	taskQueueEmail  = flag.String("task-queue-email", "", "the email address of the serivce account Cloud Tasks should authorize as")
	// run-one
	strategyPath = flag.String("strategy", "", "the strategy file to use")
	// get-results
	runFlag      = flag.String("run", "", "the run(s) from which to fetch results")
	bench        = flag.String("bench", "", "a path to a benchmark file. if provided, only results from that benchmark will be fetched")
	format       = flag.String("format", "", "format of the output, options are command specific")
	assetType    = flag.String("asset-type", "", "the type of asset that should be fetched")
	prefix       = flag.String("prefix", "", "filter results to those matching this prefix ")
	pattern      = flag.String("pattern", "", "filter results to those matching this regex pattern")
	sample       = flag.Int("sample", -1, "if provided, only N results will be displayed")
	project      = flag.String("project", "", "the project from which to fetch the Firestore data")
	clean        = flag.Bool("clean", false, "whether to apply normalization heuristics to group similar verdicts")
	debugStorage = flag.String("debug-storage", "", "the gcs bucket to find debug logs and artifacts")
	// TUI
	benchmarkDir = flag.String("benchmark-dir", "", "a directory with benchmarks to work with")
	defDir       = flag.String("def-dir", "", "tui will make edits to strategies in this manual build definition repo")
	llmProject   = flag.String("llm-project", "", "if provided, the GCP project to prefer over --project for use with the Vertext AI API")
	// Migrate
	dryrun = flag.Bool("dryrun", false, "true if this migration is a dryrun")
)

func init() {
	runBenchmark.Flags().AddGoFlag(flag.Lookup("api"))
	runBenchmark.Flags().AddGoFlag(flag.Lookup("max-concurrency"))
	runBenchmark.Flags().AddGoFlag(flag.Lookup("local"))
	runBenchmark.Flags().AddGoFlag(flag.Lookup("prebuild-bucket"))
	runBenchmark.Flags().AddGoFlag(flag.Lookup("prebuild-version"))
	runBenchmark.Flags().AddGoFlag(flag.Lookup("format"))
	runBenchmark.Flags().AddGoFlag(flag.Lookup("v"))
	runBenchmark.Flags().AddGoFlag(flag.Lookup("async"))
	runBenchmark.Flags().AddGoFlag(flag.Lookup("task-queue"))
	runBenchmark.Flags().AddGoFlag(flag.Lookup("task-queue-email"))
	runBenchmark.Flags().AddGoFlag(flag.Lookup("use-network-proxy"))
	runBenchmark.Flags().AddGoFlag(flag.Lookup("use-syscall-monitor"))

	runOne.Flags().AddGoFlag(flag.Lookup("api"))
	runOne.Flags().AddGoFlag(flag.Lookup("strategy"))
	runOne.Flags().AddGoFlag(flag.Lookup("use-network-proxy"))
	runOne.Flags().AddGoFlag(flag.Lookup("use-syscall-monitor"))
	runOne.Flags().AddGoFlag(flag.Lookup("ecosystem"))
	runOne.Flags().AddGoFlag(flag.Lookup("package"))
	runOne.Flags().AddGoFlag(flag.Lookup("version"))
	runOne.Flags().AddGoFlag(flag.Lookup("artifact"))

	getResults.Flags().AddGoFlag(flag.Lookup("run"))
	getResults.Flags().AddGoFlag(flag.Lookup("bench"))
	getResults.Flags().AddGoFlag(flag.Lookup("prefix"))
	getResults.Flags().AddGoFlag(flag.Lookup("pattern"))
	getResults.Flags().AddGoFlag(flag.Lookup("sample"))
	getResults.Flags().AddGoFlag(flag.Lookup("project"))
	getResults.Flags().AddGoFlag(flag.Lookup("clean"))
	getResults.Flags().AddGoFlag(flag.Lookup("format"))
	getResults.Flags().AddGoFlag(flag.Lookup("asset-type"))
	getResults.Flags().AddGoFlag(flag.Lookup("debug-storage"))
	getResults.Flags().AddGoFlag(flag.Lookup("logs-bucket"))
	getResults.Flags().AddGoFlag(flag.Lookup("metadata-bucket"))

	tui.Flags().AddGoFlag(flag.Lookup("project"))
	tui.Flags().AddGoFlag(flag.Lookup("llm-project"))
	tui.Flags().AddGoFlag(flag.Lookup("debug-storage"))
	tui.Flags().AddGoFlag(flag.Lookup("logs-bucket"))
	tui.Flags().AddGoFlag(flag.Lookup("metadata-bucket"))
	tui.Flags().AddGoFlag(flag.Lookup("benchmark-dir"))
	tui.Flags().AddGoFlag(flag.Lookup("clean"))
	tui.Flags().AddGoFlag(flag.Lookup("def-dir"))

	listRuns.Flags().AddGoFlag(flag.Lookup("project"))
	listRuns.Flags().AddGoFlag(flag.Lookup("bench"))

	infer.Flags().AddGoFlag(flag.Lookup("api"))
	infer.Flags().AddGoFlag(flag.Lookup("format"))
	infer.Flags().AddGoFlag(flag.Lookup("ecosystem"))
	infer.Flags().AddGoFlag(flag.Lookup("package"))
	infer.Flags().AddGoFlag(flag.Lookup("version"))
	infer.Flags().AddGoFlag(flag.Lookup("artifact"))

	migrate.Flags().AddGoFlag(flag.Lookup("project"))
	migrate.Flags().AddGoFlag(flag.Lookup("dryrun"))

	rootCmd.AddCommand(runBenchmark)
	rootCmd.AddCommand(runOne)
	rootCmd.AddCommand(getResults)
	rootCmd.AddCommand(tui)
	rootCmd.AddCommand(listRuns)
	rootCmd.AddCommand(infer)
	rootCmd.AddCommand(migrate)
}

func main() {
	flag.Parse()
	if err := rootCmd.Execute(); err != nil {
		log.Fatal(err)
	}
}<|MERGE_RESOLUTION|>--- conflicted
+++ resolved
@@ -313,17 +313,13 @@
 }
 
 var runBenchmark = &cobra.Command{
-<<<<<<< HEAD
-	Use:   "run-bench smoketest|attest|docker -api <URI>  [-local] [-format=summary|csv] <benchmark.json>",
-=======
 	Use:   "run-bench smoketest|attest -api <URI>  [-local -prebuild-bucket <BUCKET> -prebuild-version <VERSION>] [-format=summary|csv] <benchmark.json>",
->>>>>>> 7c8f794f
 	Short: "Run benchmark",
 	Args:  cobra.ExactArgs(2),
 	Run: func(cmd *cobra.Command, args []string) {
 		ctx := cmd.Context()
 		mode := schema.ExecutionMode(args[0])
-		if mode != schema.SmoketestMode && mode != schema.AttestMode && mode != schema.DockerMode {
+		if mode != schema.SmoketestMode && mode != schema.AttestMode {
 			log.Fatalf("Unknown mode: %s. Expected one of 'smoketest' or 'attest'", string(mode))
 		}
 		var apiURL *url.URL
@@ -361,9 +357,8 @@
 				ID:            runID,
 				BenchmarkName: filepath.Base(args[1]),
 				BenchmarkHash: hex.EncodeToString(set.Hash(sha256.New())),
-				//Type:          string(schema.SmoketestMode),
-				Type:    string(schema.DockerMode),
-				Created: now,
+				Type:          string(schema.SmoketestMode),
+				Created:       now,
 			})); err != nil {
 				log.Println(errors.Wrap(err, "writing run to rundex"))
 			}
