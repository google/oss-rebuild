// Copyright 2025 Google LLC
// SPDX-License-Identifier: Apache-2.0

package run

import (
	"context"
<<<<<<< HEAD
	"net/url"
=======

	"net/url"

>>>>>>> b4fdcd07
	"testing"

	taskspb "cloud.google.com/go/cloudtasks/apiv2/cloudtaskspb"
	"github.com/google/go-cmp/cmp"
	"github.com/google/oss-rebuild/internal/api"
	"github.com/google/oss-rebuild/internal/api/form"
	"github.com/google/oss-rebuild/internal/urlx"
	"github.com/google/oss-rebuild/pkg/rebuild/schema"
	"github.com/google/oss-rebuild/tools/benchmark"
	"github.com/pkg/errors"
)

type queueCall struct {
	URL  string
	Body string
}

type mockQueue struct {
	calls []queueCall
}

func (q *mockQueue) Add(ctx context.Context, url string, msg api.Message) (*taskspb.Task, error) {
	body, err := form.Marshal(msg)
	if err != nil {
		return nil, errors.Wrap(err, "marshalling message")
	}
	q.calls = append(q.calls, queueCall{url, body.Encode()})
	return &taskspb.Task{}, nil
}

func TestRunBenchAsync(t *testing.T) {
	testCases := []struct {
		name     string
		mode     schema.ExecutionMode
		set      benchmark.PackageSet
		expected []queueCall
	}{
		{
			name: "attest",
			mode: schema.AttestMode,
			set: benchmark.PackageSet{
				Packages: []benchmark.Package{
					{
						Ecosystem: "npm",
						Name:      "package_name",
						Versions:  []string{"1.0.0", "1.1.0"},
					},
				},
			},
			expected: []queueCall{
				{
					"https://example.com/rebuild",
					"ecosystem=npm&id=runid&package=package_name&version=1.0.0",
				},
				{
					"https://example.com/rebuild",
					"ecosystem=npm&id=runid&package=package_name&version=1.1.0",
				},
			},
		},
		{
			name: "smoketest",
			mode: schema.SmoketestMode,
			set: benchmark.PackageSet{
				Packages: []benchmark.Package{
					{
						Ecosystem: "npm",
						Name:      "package_name",
						Versions:  []string{"1.0.0", "1.1.0"},
					},
				},
			},
			expected: []queueCall{
				{
					"https://example.com/smoketest",
					"ecosystem=npm&id=runid&package=package_name&versions=1.0.0&versions=1.1.0",
				},
			},
		},
	}
	for _, tc := range testCases {
		t.Run(tc.name, func(t *testing.T) {
			queue := &mockQueue{}
			url := urlx.MustParse("https://example.com")
			if err := RunBenchAsync(context.Background(), tc.set, tc.mode, url, "runid", queue); err != nil {
				t.Error(errors.Wrap(err, "RunBenchAsync"))
			}
			if diff := cmp.Diff(queue.calls, tc.expected); diff != "" {
				t.Errorf("Unexpected calls to queue: got %v, want %v", queue.calls, tc.expected)
			}
		})
	}
}
<<<<<<< HEAD

func TestRunBenchDockerExecution(t *testing.T) {
	ctx := context.Background()

	// Define a package set for testing
	packageSet := benchmark.PackageSet{
		Packages: []benchmark.Package{
			{
				Ecosystem: "pypi",
				Name:      "beautifulsoup4",
				Versions:  []string{"4.12.2"},
			},
			//{
			//	Ecosystem: "pypi",
			//	Name:      "requests",
			//	Versions:  []string{"2.28.1", "2.32.3"},
			//},
			//{
			//	Ecosystem: "pypi",
			//	Name:      "aiohttp",
			//	Versions:  []string{"3.11.18"},
			//},
		},
	}

	// Define RunBench options
	opts := RunBenchOpts{
		Mode:           schema.ExecutionMode("docker"),
		RunID:          "test-run-id",
		MaxConcurrency: 1,
	}

	// Mock API URL
	apiURL, _ := url.Parse("http://localhost:8080")

	// Run the benchmark
	verdictChan, err := RunBench(ctx, nil, apiURL, packageSet, opts)
	if err != nil {
		t.Fatalf("RunBench failed: %v", err)
	}

	// Collect verdicts
	var verdicts []schema.Verdict
	for verdict := range verdictChan {
		verdicts = append(verdicts, verdict)
	}

	// Verify the verdicts
	if len(verdicts) != 3 {
		t.Fatalf("Expected 3 verdict, got %d", len(verdicts))
	}

	verdict := verdicts[0]
	if verdict.Target.Package != "requests" || verdict.Target.Version != "2.28.1" {
		t.Errorf("Unexpected verdict target: %+v", verdict.Target)
	}

}
=======
>>>>>>> b4fdcd07
<|MERGE_RESOLUTION|>--- conflicted
+++ resolved
@@ -5,13 +5,6 @@
 
 import (
 	"context"
-<<<<<<< HEAD
-	"net/url"
-=======
-
-	"net/url"
-
->>>>>>> b4fdcd07
 	"testing"
 
 	taskspb "cloud.google.com/go/cloudtasks/apiv2/cloudtaskspb"
@@ -104,65 +97,4 @@
 			}
 		})
 	}
-}
-<<<<<<< HEAD
-
-func TestRunBenchDockerExecution(t *testing.T) {
-	ctx := context.Background()
-
-	// Define a package set for testing
-	packageSet := benchmark.PackageSet{
-		Packages: []benchmark.Package{
-			{
-				Ecosystem: "pypi",
-				Name:      "beautifulsoup4",
-				Versions:  []string{"4.12.2"},
-			},
-			//{
-			//	Ecosystem: "pypi",
-			//	Name:      "requests",
-			//	Versions:  []string{"2.28.1", "2.32.3"},
-			//},
-			//{
-			//	Ecosystem: "pypi",
-			//	Name:      "aiohttp",
-			//	Versions:  []string{"3.11.18"},
-			//},
-		},
-	}
-
-	// Define RunBench options
-	opts := RunBenchOpts{
-		Mode:           schema.ExecutionMode("docker"),
-		RunID:          "test-run-id",
-		MaxConcurrency: 1,
-	}
-
-	// Mock API URL
-	apiURL, _ := url.Parse("http://localhost:8080")
-
-	// Run the benchmark
-	verdictChan, err := RunBench(ctx, nil, apiURL, packageSet, opts)
-	if err != nil {
-		t.Fatalf("RunBench failed: %v", err)
-	}
-
-	// Collect verdicts
-	var verdicts []schema.Verdict
-	for verdict := range verdictChan {
-		verdicts = append(verdicts, verdict)
-	}
-
-	// Verify the verdicts
-	if len(verdicts) != 3 {
-		t.Fatalf("Expected 3 verdict, got %d", len(verdicts))
-	}
-
-	verdict := verdicts[0]
-	if verdict.Target.Package != "requests" || verdict.Target.Version != "2.28.1" {
-		t.Errorf("Unexpected verdict target: %+v", verdict.Target)
-	}
-
-}
-=======
->>>>>>> b4fdcd07
+}