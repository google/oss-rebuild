// Copyright 2025 Google LLC
// SPDX-License-Identifier: Apache-2.0

package meta

import (
	"context"

	"github.com/google/oss-rebuild/internal/httpx"
	cratesrb "github.com/google/oss-rebuild/pkg/rebuild/cratesio"
	debianrb "github.com/google/oss-rebuild/pkg/rebuild/debian"
	golangrb "github.com/google/oss-rebuild/pkg/rebuild/go"
	mavenrb "github.com/google/oss-rebuild/pkg/rebuild/maven"
	npmrb "github.com/google/oss-rebuild/pkg/rebuild/npm"
	pypirb "github.com/google/oss-rebuild/pkg/rebuild/pypi"
	"github.com/google/oss-rebuild/pkg/rebuild/rebuild"
	cratesreg "github.com/google/oss-rebuild/pkg/registry/cratesio"
	debianreg "github.com/google/oss-rebuild/pkg/registry/debian"
	golangreg "github.com/google/oss-rebuild/pkg/registry/golang"
	mavenreg "github.com/google/oss-rebuild/pkg/registry/maven"
	npmreg "github.com/google/oss-rebuild/pkg/registry/npm"
	pypireg "github.com/google/oss-rebuild/pkg/registry/pypi"
	"github.com/pkg/errors"
)

func NewRegistryMux(c httpx.BasicClient) rebuild.RegistryMux {
	return rebuild.RegistryMux{
		Debian:   debianreg.HTTPRegistry{Client: c},
		CratesIO: cratesreg.HTTPRegistry{Client: c},
		NPM:      npmreg.HTTPRegistry{Client: c},
		PyPI:     pypireg.HTTPRegistry{Client: c},
		Maven:    mavenreg.HTTPRegistry{Client: c},
		Go:       golangreg.HTTPRegistry{Client: c},
	}
}

var AllRebuilders = map[rebuild.Ecosystem]rebuild.Rebuilder{
	rebuild.NPM:      &npmrb.Rebuilder{},
	rebuild.PyPI:     &pypirb.Rebuilder{},
	rebuild.CratesIO: &cratesrb.Rebuilder{},
	rebuild.Debian:   &debianrb.Rebuilder{},
	rebuild.Maven:    &mavenrb.Rebuilder{},
<<<<<<< HEAD
}

func GuessArtifact(ctx context.Context, t rebuild.Target, mux rebuild.RegistryMux) (string, error) {
	if t.Artifact != "" {
		return t.Artifact, nil
	}
	var guess string
	switch t.Ecosystem {
	case rebuild.NPM:
		guess = npmrb.ArtifactName(t)
	case rebuild.CratesIO:
		guess = cratesrb.ArtifactName(t)
	case rebuild.PyPI:
		release, err := mux.PyPI.Release(ctx, t.Package, t.Version)
		if err != nil {
			return "", errors.Wrap(err, "fetching metadata failed")
		}
		a, err := pypirb.FindPureWheel(release.Artifacts)
		if err != nil {
			return "", errors.Wrap(err, "locating pure wheel failed")
		}
		guess = a.Filename
	case rebuild.Debian:
		return "", errors.New("debian requires explicit artifact")
	case rebuild.Maven:
		return "", errors.New("maven not implemented")
	default:
		return "", errors.New("unknown ecosystem")
	}
	if guess == "" {
		return "", errors.New("no artifact found")
	}
	return guess, nil
=======
	rebuild.Go:       &golangrb.Rebuilder{},
>>>>>>> f0fbb5c8
}<|MERGE_RESOLUTION|>--- conflicted
+++ resolved
@@ -40,7 +40,7 @@
 	rebuild.CratesIO: &cratesrb.Rebuilder{},
 	rebuild.Debian:   &debianrb.Rebuilder{},
 	rebuild.Maven:    &mavenrb.Rebuilder{},
-<<<<<<< HEAD
+	rebuild.Go:       &golangrb.Rebuilder{},
 }
 
 func GuessArtifact(ctx context.Context, t rebuild.Target, mux rebuild.RegistryMux) (string, error) {
@@ -74,7 +74,4 @@
 		return "", errors.New("no artifact found")
 	}
 	return guess, nil
-=======
-	rebuild.Go:       &golangrb.Rebuilder{},
->>>>>>> f0fbb5c8
 }