// Copyright 2024 The OSS Rebuild Authors
//
// Licensed under the Apache License, Version 2.0 (the "License");
// you may not use this file except in compliance with the License.
// You may obtain a copy of the License at
//
//     http://www.apache.org/licenses/LICENSE-2.0
//
// Unless required by applicable law or agreed to in writing, software
// distributed under the License is distributed on an "AS IS" BASIS,
// WITHOUT WARRANTIES OR CONDITIONS OF ANY KIND, either express or implied.
// See the License for the specific language governing permissions and
// limitations under the License.

package pypi

import (
	"archive/zip"
	"bytes"
	"context"
	"fmt"
	"io"
	"io/fs"
	"log"
	"os"
	re "regexp"
	"strings"

	billy "github.com/go-git/go-billy/v5"
	git "github.com/go-git/go-git/v5"
	"github.com/go-git/go-git/v5/plumbing"
	"github.com/go-git/go-git/v5/plumbing/object"
	"github.com/go-git/go-git/v5/plumbing/transport"
	"github.com/go-git/go-git/v5/storage"
	"github.com/google/oss-rebuild/internal/uri"
	"github.com/google/oss-rebuild/pkg/rebuild/rebuild"
	pypireg "github.com/google/oss-rebuild/pkg/registry/pypi"
	toml "github.com/pelletier/go-toml/v2"
	"github.com/pkg/errors"
)

// These are commonly used in PyPi metadata to point to the project git repo, using a map as a set.
// Some people capitalize these differently, or add/remove spaces. We normalized to lower, no space.
// This list is ordered, we will choose the first occurance.
var commonRepoLinks = []string{
	"source",
	"sourcecode",
	"repository",
	"project",
	"github",
}

<<<<<<< HEAD
// There are two places to find the repo:
// 1. In the ProjectURLs (project links)
// 2. Embeded in the description
//
// For 1, there are some ProjectURLs that are very common to use for a repo
// (commonRepoLinks above), so we can break up the ProjectURLs

// Preference:
// where               | known repo host
// -------------------------------------
// project source link | yes
// project source link | no
// "Homepage" link     | yes
// description         | yes
// other project links | yes

func (Rebuilder) InferRepo(t rebuild.Target, mux rebuild.RegistryMux) (string, error) {
	project, err := mux.PyPI.Project(t.Package)
=======
func (Rebuilder) InferRepo(ctx context.Context, t rebuild.Target, mux rebuild.RegistryMux) (string, error) {
	project, err := mux.PyPI.Project(ctx, t.Package)
>>>>>>> ad8c3d5f
	if err != nil {
		return "", nil
	}
	var linksNamedSource []string
	for name, url := range project.ProjectURLs {
		for _, commonName := range commonRepoLinks {
			if strings.ReplaceAll(strings.ToLower(name), " ", "") == commonName {
				linksNamedSource = append(linksNamedSource, url)
				break
			}
		}
	}
	// Four priority levels:
	// 1. link name is common source link name and it points to a known repo host
	for _, url := range linksNamedSource {
		if repo := uri.FindCommonRepo(url); repo != "" {
			return uri.CanonicalizeRepoURI(repo)
		}
	}
	// 2. link name is common source link name but it doesn't point to a known repo host
	if len(linksNamedSource) != 0 {
		return uri.CanonicalizeRepoURI(linksNamedSource[0])
	}
	// 3. project.Homepage or project.ProjectURLs["Homepage"] points a known repo host
	if repo := uri.FindCommonRepo(project.Homepage); repo != "" {
		return uri.CanonicalizeRepoURI(repo)
	}
	for name, url := range project.ProjectURLs {
		if strings.ReplaceAll(strings.ToLower(name), " ", "") == "homepage" {
			if repo := uri.FindCommonRepo(url); repo != "" {
				return uri.CanonicalizeRepoURI(repo)
			}
		}
	}
	// 4. first known repo host link found in the description
	r := uri.FindCommonRepo(project.Description)
	// TODO: Maybe revisit this sponsors logic?
	if r != "" && !strings.Contains(r, "sponsors") {
		return uri.CanonicalizeRepoURI(r)
	}
	// 5. link name is not a common source link name, but points to known repo repo host
	for _, url := range project.ProjectURLs {
		if strings.Contains(url, "sponsors") {
			continue
		}
		if repo := uri.FindCommonRepo(url); repo != "" {
			return uri.CanonicalizeRepoURI(repo)
		}
	}
	return "", errors.New("no git repo")
}

func (Rebuilder) CloneRepo(ctx context.Context, t rebuild.Target, repoURI string, fs billy.Filesystem, s storage.Storer) (r rebuild.RepoConfig, err error) {
	r.URI = repoURI
	r.Repository, err = rebuild.LoadRepo(ctx, t.Package, s, fs, git.CloneOptions{URL: r.URI, RecurseSubmodules: git.DefaultSubmoduleRecursionDepth})
	switch err {
	case nil:
	case transport.ErrAuthenticationRequired:
		err = errors.Errorf("repo invalid or private")
		return
	default:
		err = errors.Wrapf(err, "Clone failed [repo=%s]", r.URI)
		return
	}
	return
}

func extractPyProjectRequirements(ctx context.Context, tree *object.Tree) ([]string, error) {
	var reqs []string
	log.Println("Looking for additional reqs in pyproject.toml")
	// TODO: Maybe look for pyproject.toml in subdir?
	f, err := tree.File("pyproject.toml")
	if err != nil {
		return nil, errors.Wrap(err, "Failed to find pyproject.toml")
	}
	pyprojContents, err := f.Contents()
	if err != nil {
		return nil, errors.Wrap(err, "Failed to read pyproject.toml")
	}
	type BuildSystem struct {
		Requirements []string `toml:"requires"`
	}
	type PyProject struct {
		Build BuildSystem `toml:"build-system"`
	}
	var pyProject PyProject
	if err := toml.Unmarshal([]byte(pyprojContents), &pyProject); err != nil {
		return nil, errors.Wrap(err, "Failed to decode pyproject.toml")
	}
	for _, r := range pyProject.Build.Requirements {
		// TODO: Some of these requirements are probably already in rbcfg.Requirements, should we skip
		// them? To even know which package we're looking at would require parsing the dependency spec.
		// https://packaging.python.org/en/latest/specifications/dependency-specifiers/#dependency-specifiers
		reqs = append(reqs, strings.ReplaceAll(r, " ", ""))
	}
	log.Println("Added these reqs from pyproject.toml: " + strings.Join(reqs, ", "))
	return reqs, nil
}

func findGitRef(pkg string, version string, rcfg *rebuild.RepoConfig) (string, error) {
	tagHeuristic, err := rebuild.FindTagMatch(pkg, version, rcfg.Repository)
	log.Printf("Version: %s, tag hash: \"%s\"", version, tagHeuristic)
	if err != nil {
		return "", errors.Wrapf(err, "[INTERNAL] tag heuristic error")
	}
	// TODO: Look for the project.toml and check for version number.
	if tagHeuristic == "" {
		return "", errors.New("no git ref")
	}
	_, err = rcfg.Repository.CommitObject(plumbing.NewHash(tagHeuristic))
	if err != nil {
		switch err {
		case plumbing.ErrObjectNotFound:
			return "", errors.Errorf("[INTERNAL] Commit ref from tag heuristic not found in repo [repo=%s,ref=%s]", rcfg.URI, tagHeuristic)
		default:
			return "", errors.Wrapf(err, "Checkout failed [repo=%s,ref=%s]", rcfg.URI, tagHeuristic)
		}
	}
	return tagHeuristic, nil
}

// FindPureWheel returns the pure wheel artifact from the given version's releases.
func FindPureWheel(artifacts []pypireg.Artifact) (*pypireg.Artifact, error) {
	for _, r := range artifacts {
		if strings.HasSuffix(r.Filename, "none-any.whl") {
			return &r, nil
		}
	}
	return nil, fs.ErrNotExist
}

func inferRequirements(name, version string, zr *zip.Reader) ([]string, error) {
	// Name and version have "-" replaced with "_". See https://packaging.python.org/en/latest/specifications/recording-installed-packages/#the-dist-info-directory
	// TODO: Search for dist-info in the gzip using a regex. It sounds like many tools do varying amounts of normalization on the path name.
	wheelPath := fmt.Sprintf("%s-%s.dist-info/WHEEL", strings.ReplaceAll(name, "-", "_"), strings.ReplaceAll(version, "-", "_"))
	wheel, err := getFile(wheelPath, zr)
	if err != nil {
		return nil, errors.Wrapf(err, "[INTERNAL] Failed to extract upstream %s", wheelPath)
	}
	reqs, err := getGenerator(wheel)
	if err != nil {
		return nil, errors.Wrapf(err, "[INTERNAL] Failed to get upstream generator")
	}
	// TODO: Also find this with a regex.
	metadataPath := fmt.Sprintf("%s-%s.dist-info/METADATA", strings.ReplaceAll(name, "-", "_"), strings.ReplaceAll(version, "-", "_"))
	metadata, err := getFile(metadataPath, zr)
	if err != nil {
		return nil, errors.Wrapf(err, "[INTERNAL] Failed to extract upstream dist-info/METADATA")
	}
	switch {
	case !bytes.Contains(metadata, []byte("License-File")):
		// The License-File value was introduced in later versions so this is the
		// most recent version it could be.
		reqs = append(reqs, "setuptools==56.2.0")
	case bytes.Contains(metadata, []byte("Platform: UNKNOWN")):
		// In later versions, unknown platform is omitted. If we see this pattern, it's an older version
		// of setup tools.
		// TODO: There's probably a more specific version where this behavior changed. I just chose the
		// first version I found that worked.
		reqs = append(reqs, "setuptools==57.5.0")
	default:
		reqs = append(reqs, "setuptools==67.7.2")
	}
	return reqs, nil
}

func (Rebuilder) InferStrategy(ctx context.Context, t rebuild.Target, mux rebuild.RegistryMux, rcfg *rebuild.RepoConfig, hint rebuild.Strategy) (rebuild.Strategy, error) {
	name, version := t.Package, t.Version
	release, err := mux.PyPI.Release(ctx, name, version)
	if err != nil {
		return nil, err
	}
	// TODO: support different build types.
	cfg := &PureWheelBuild{}
	var ref, dir string
	lh, ok := hint.(*rebuild.LocationHint)
	if hint != nil && !ok {
		return nil, errors.Errorf("unsupported hint type: %T", hint)
	}
	if lh != nil && lh.Ref != "" {
		ref = lh.Ref
		if lh.Dir != "" {
			dir = lh.Dir
		} else {
			dir = rcfg.Dir
		}
	} else {
		ref, err = findGitRef(release.Name, version, rcfg)
		if err != nil {
			return cfg, err
		}
		dir = rcfg.Dir
	}
	a, err := FindPureWheel(release.Artifacts)
	if err != nil {
		return cfg, errors.Wrap(err, "finding pure wheel")
	}
	log.Printf("Downloading artifact: %s", a.URL)
	r, err := mux.PyPI.Artifact(ctx, name, version, a.Filename)
	if err != nil {
		return nil, err
	}
	body, err := io.ReadAll(r)
	if err != nil {
		return nil, errors.Wrapf(err, "[INTERNAL] Failed to read upstream artifact")
	}
	zr, err := zip.NewReader(bytes.NewReader(body), a.Size)
	if err != nil {
		return nil, errors.Wrapf(err, "[INTERNAL] Failed to initialize upstream zip reader")
	}
	reqs, err := inferRequirements(release.Name, version, zr)
	if err != nil {
		return cfg, err
	}
	// Extract pyproject.toml requirements.
	{
		commit, err := rcfg.Repository.CommitObject(plumbing.NewHash(ref))
		if err != nil {
			return cfg, errors.Wrapf(err, "Failed to get commit object")
		}
		tree, err := commit.Tree()
		if err != nil {
			return cfg, errors.Wrapf(err, "Failed to get tree")
		}
		if pyprojReqs, err := extractPyProjectRequirements(ctx, tree); err != nil {
			log.Println(errors.Wrap(err, "Failed to extract reqs from pyproject.toml."))
		} else {
			reqs = append(reqs, pyprojReqs...)
		}
	}
	return &PureWheelBuild{
		Location: rebuild.Location{
			Repo: rcfg.URI,
			Dir:  dir,
			Ref:  ref,
		},
		Requirements: reqs,
	}, nil
}

var bdistWheelPat = re.MustCompile(`^Generator: bdist_wheel \(([\d\.]+)\)`)
var flitPat = re.MustCompile(`^Generator: flit ([\d\.]+)`)
var hatchlingPat = re.MustCompile(`^Generator: hatchling ([\d\.]+)`)

// poetry-core is a subset of poetry. We can treat them as different builders.
var poetryPat = re.MustCompile(`^Generator: poetry ([\d\.]+)`)
var poetryCorePat = re.MustCompile(`^Generator: poetry-core ([\d\.]+)`)

func getGenerator(wheel []byte) (reqs []string, err error) {
	var eol int
	for i := 0; i < len(wheel); i = eol + 1 {
		eol = bytes.IndexRune(wheel[i:], '\n')
		line := wheel[i : i+eol+1]
		sep := bytes.IndexRune(line, ':')
		if sep == -1 {
			// Each line in a WHEEL file has a `key: value` format.
			return nil, errors.New("Unexpected file format")
		}
		key, value := line[:sep], bytes.TrimSpace(line[sep:])
		if bytes.Equal(key, []byte("Generator")) {
			if matches := bdistWheelPat.FindSubmatch(line); matches != nil {
				return []string{"wheel==" + string(matches[1])}, nil
			} else if matches := flitPat.FindSubmatch(line); matches != nil {
				return []string{"flit_core==" + string(matches[1]), "flit==" + string(matches[1])}, nil
			} else if matches := hatchlingPat.FindSubmatch(line); matches != nil {
				return []string{"hatchling==" + string(matches[1])}, nil
			} else if matches := poetryPat.FindSubmatch(line); matches != nil {
				return []string{"poetry==" + string(matches[1])}, nil
			} else if matches := poetryCorePat.FindSubmatch(line); matches != nil {
				return []string{"poetry-core==" + string(matches[1])}, nil
			} else {
				return nil, errors.Errorf("unsupported generator: %s", value)
			}
		}
	}
	return nil, errors.New("no generator found")
}

func getFile(fname string, zr *zip.Reader) ([]byte, error) {
	for _, f := range zr.File {
		if f.Name == fname {
			fi, err := zr.Open(f.Name)
			if err != nil {
				return nil, err
			}
			return io.ReadAll(fi)
		}
	}
	return nil, os.ErrNotExist
}<|MERGE_RESOLUTION|>--- conflicted
+++ resolved
@@ -50,7 +50,6 @@
 	"github",
 }
 
-<<<<<<< HEAD
 // There are two places to find the repo:
 // 1. In the ProjectURLs (project links)
 // 2. Embeded in the description
@@ -67,12 +66,8 @@
 // description         | yes
 // other project links | yes
 
-func (Rebuilder) InferRepo(t rebuild.Target, mux rebuild.RegistryMux) (string, error) {
-	project, err := mux.PyPI.Project(t.Package)
-=======
 func (Rebuilder) InferRepo(ctx context.Context, t rebuild.Target, mux rebuild.RegistryMux) (string, error) {
 	project, err := mux.PyPI.Project(ctx, t.Package)
->>>>>>> ad8c3d5f
 	if err != nil {
 		return "", nil
 	}
