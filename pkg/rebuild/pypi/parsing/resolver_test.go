// Copyright 2025 Google LLC
// SPDX-License-Identifier: Apache-2.0

package parsing

import (
	"testing"

	"github.com/google/oss-rebuild/internal/gitx/gitxtest"
)

func must[T any](t T, err error) T {
	if err != nil {
		panic(err)
	}
	return t
}

func TestExtractAllRequirements(t *testing.T) {
	for _, tc := range []struct {
		name         string
		pkg          string
		version      string
		dirHint      string
		repoYAML     string
		expectedReqs []string
		expectedDir  string
	}{
		{
			name:    "pyproject.toml - Parse the main pyproject.toml",
			pkg:     "my-project",
			version: "1.2.3",
			repoYAML: `
commits:
  - id: initial-commit
    files:
      pyproject.toml: |
        [build-system]
        requires = ["setuptools>=61.0.0"]
        build-backend = "setuptools.build_meta"

        [project]
        name = "my-project"
        version = "1.2.3"
`,
			expectedReqs: []string{"setuptools>=61.0.0"},
			expectedDir:  "",
		},
		{
			name:    "pyproject.toml - For unknown packages, us main pyproject.toml",
			pkg:     "unknown",
			version: "1.2.3",
			repoYAML: `
commits:
  - id: initial-commit
    files:
      pyproject.toml: |
        [build-system]
        requires = ["setuptools>=61.0.0"]
        build-backend = "setuptools.build_meta"
`,
			expectedReqs: []string{"setuptools>=61.0.0"},
			expectedDir:  "",
		},
		{
			name:    "pyproject.toml - Use the correct subproject for the package",
			pkg:     "pygad",
			version: "3.5.0",
			repoYAML: `
commits:
  - id: initial-commit
    files:
      pyproject.toml: |
        [build-system]
        requires = ["setuptools>=61.0.0"]
        build-backend = "setuptools.build_meta"
      sub1/pyproject.toml: |
        [build-system]
        requires = ["setuptools>=59.0.0"]
        build-backend = "setuptools.build_meta"
        
        [project]
        name = "something-else"
        version = "1.2.3"
      sub2/pyproject.toml: |
        [build-system]
        requires = ["setuptools>=42.0.0"]
        build-backend = "setuptools.build_meta"
        
        [project]
        name = "pygad"
        version = "3.5.0"
`,
			expectedReqs: []string{"setuptools>=42.0.0"},
			expectedDir:  "sub2",
		},
		{
			name:    "pyproject.toml - Detect poetry packages",
			pkg:     "msteamsapi",
			version: "0.9.5",
			repoYAML: `
commits:
  - id: initial-commit
    files:
      pyproject.toml: |
        [build-system]
        requires = ["setuptools>=61.0.0"]
        build-backend = "setuptools.build_meta"
      sub3/pyproject.toml: |
        [tool.poetry]
        name = "msteamsapi"
        version = "0.9.5"
        
        [build-system]
        requires = ["poetry-core"]
        build-backend = "poetry.core.masonry.api"
`,
			expectedReqs: []string{"poetry-core"},
			expectedDir:  "sub3",
		},
		{
			name:    "pyproject.toml - Detect package with dir hint",
			pkg:     "something-else", // Intentionally set to match the other pyproject.toml file.
			version: "1.2.3",          //   Making sure the hint overrides it.
			dirHint: "sub4",
			repoYAML: `
commits:
  - id: initial-commit
    files:
      sub4/pyproject.toml: |
        [build-system]
        requires = ["setuptools>=61.0.0"]
        build-backend = "setuptools.build_meta"
      sub3/pyproject.toml: |
        [build-system]
        requires = ["setuptools>=59.0.0"]
        build-backend = "setuptools.build_meta"
        
        [project]
        name = "something-else"
        version = "1.2.3"
`,
			expectedReqs: []string{"setuptools>=61.0.0"},
			expectedDir:  "sub4",
		},
		{
			name:    "setup.cfg - Parse a cfg with a single entry setup_requires",
			pkg:     "single-cfg-package",
			version: "1.7.2",
			repoYAML: `
commits:
  - id: initial-commit
    files:
      setup.cfg: |
        [metadata]
        name = single-cfg-package
        version = 1.7.2
        
        [options]
        setup_requires = setuptools_scm
`,
			expectedReqs: []string{"setuptools_scm"},
		},
		{
			name:    "setup.cfg - Parse a cfg with a semi-colon seperated setup_requires",
			pkg:     "semi-cfg-package",
			version: "1.4.5",
			repoYAML: `
commits:
  - id: initial-commit
    files:
      setup.cfg: |
        [metadata]
        name = semi-cfg-package
        version = 1.4.5
        
        [options]
        setup_requires = setuptools; setuptools_scm[toml]
`,
			expectedReqs: []string{"setuptools", "setuptools_scm[toml]"},
		},
		{
			name:    "setup.cfg - Parse a cfg with a dangling list",
			pkg:     "hard-cfg-package",
			version: "1.2",
			repoYAML: `
commits:
  - id: initial-commit
    files:
      setup.cfg: |
        [metadata]
        name = hard-cfg-package
        version = 1.2
        
        [options]
        setup_requires =
            setuptools
            wheel
            pytest-runner
`,
			expectedReqs: []string{"setuptools", "wheel", "pytest-runner"},
		},
		{
			name:    "setup.cfg with pyproject- Parse the correct cfg with a dangling list using the pyproject file",
			pkg:     "hard-cfg-pyproject-package",
			version: "5.7.3",
			repoYAML: `
commits:
  - id: initial-commit
    files:
      setup.cfg: |
        [metadata]
        name = hard-cfg-package
        version = 1.2
        
        [options]
        setup_requires =
            setuptools
            wheel
            pytest-runner
      pyproject.toml: |
        [build-system]
        requires = ["setuptools>=61.0.0"]
        build-backend = "setuptools.build_meta"
      sub1/setup.cfg: |
        [options]
        setup_requires = setuptools_scm
      sub1/pyproject.toml: |
        [project]
        name = "hard-cfg-pyproject-package"
        version = "5.7.3"
`,
			expectedReqs: []string{"setuptools_scm"},
		},
	} {
		t.Run(tc.name, func(t *testing.T) {
			// Setup the commit tree using repo yaml
			repo := must(gitxtest.CreateRepoFromYAML(tc.repoYAML, nil))
			commit := must(repo.CommitObject(repo.Commits["initial-commit"]))
			tree := must(commit.Tree())

<<<<<<< HEAD
			reqs, err := ExtractAllRequirements(tree, tc.pkg, tc.version)
=======
			reqs, dir, err := ExtractAllRequirements(ctx, tree, tc.pkg, tc.version, tc.dirHint)
>>>>>>> f4f37ec9
			if err != nil {
				t.Fatalf("Failed to extract requirements: %v", err)
			}

			diff := make(map[string]int)
			for _, req := range tc.expectedReqs {
				diff[req]++
			}
			for _, req := range reqs {
				diff[req]--
			}

			if dir != tc.expectedDir {
				t.Fatalf("Unexpected directory extracted. Wanted: %q, Got: %q", tc.expectedDir, dir)
			}

			for _, count := range diff {
				if count != 0 { // If any count is off, print the entire wanted and got slices.
					t.Fatalf("Unexpected requirements extracted.\nWanted: %v\nGot: %v", tc.expectedReqs, reqs)
					break
				}
			}
		})
	}
}<|MERGE_RESOLUTION|>--- conflicted
+++ resolved
@@ -239,11 +239,7 @@
 			commit := must(repo.CommitObject(repo.Commits["initial-commit"]))
 			tree := must(commit.Tree())
 
-<<<<<<< HEAD
-			reqs, err := ExtractAllRequirements(tree, tc.pkg, tc.version)
-=======
 			reqs, dir, err := ExtractAllRequirements(ctx, tree, tc.pkg, tc.version, tc.dirHint)
->>>>>>> f4f37ec9
 			if err != nil {
 				t.Fatalf("Failed to extract requirements: %v", err)
 			}
