--- conflicted
+++ resolved
@@ -4,17 +4,14 @@
 package parsing
 
 import (
+	"context"
 	"log"
 
 	"github.com/go-git/go-git/v5/plumbing/object"
 	"github.com/pkg/errors"
 )
 
-<<<<<<< HEAD
-func ExtractAllRequirements(tree *object.Tree, name, version string) ([]string, error) {
-=======
 func ExtractAllRequirements(ctx context.Context, tree *object.Tree, name, version, hintDir string) ([]string, string, error) {
->>>>>>> f4f37ec9
 	log.Println("Extracting any extra requirements from found build file types (pyproject.toml)")
 	var reqs []string
 	var foundFiles []foundFile
@@ -82,11 +79,7 @@
 	for _, f := range posFiles {
 		switch f.filetype {
 		case "pyproject.toml":
-<<<<<<< HEAD
-			pyprojReqs, err := extractPyProjectRequirements(f.FileObject)
-=======
 			pyprojReqs, err := extractPyProjectRequirements(ctx, f.object)
->>>>>>> f4f37ec9
 			if err != nil {
 				return nil, "", errors.Wrap(err, "Failed to extract pyproject.toml requirements")
 			}
@@ -94,7 +87,7 @@
 			reqs = append(reqs, pyprojReqs...)
 		// TODO case setup.py
 		case "setup.cfg":
-			setupCfgReqs, err := extractSetupCfgRequirements(f.FileObject)
+			setupCfgReqs, err := extractSetupCfgRequirements(f.object)
 			if err != nil {
 				return nil, errors.Wrap(err, "Failed to extract pyproject.toml requirements")
 			}
